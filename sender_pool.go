--- conflicted
+++ resolved
@@ -40,22 +40,18 @@
 //
 // WARNING: This is an experimental API that is designed to work with HTTP senders ONLY.
 type LineSenderPool struct {
-	// options
-	maxSenders int
-<<<<<<< HEAD
+	maxSenders int // the only option
 	numSenders int // number of used and free senders
-	conf       string
-=======
->>>>>>> 53a2d354
 
 	// presence of a non-empty conf takes precedence over opts
 	conf string
 	opts []LineSenderOption
 
-<<<<<<< HEAD
 	freeSenders []*pooledSender
-	mu          *sync.Mutex
-	cond        sync.Cond // used to wake up free sender waiters
+
+	closed bool
+	mu     *sync.Mutex
+	cond   sync.Cond // used to wake up free sender waiters
 }
 
 type pooledSender struct {
@@ -63,14 +59,6 @@
 	wrapped LineSender
 	dirty   bool   // set to true if any of the sender calls returned an error
 	tick    uint64 // even values stand for free sender, odd values mean in-use sender
-=======
-	// senders are stored here
-	senders []LineSender
-
-	// plumbing fields
-	closed bool
-	mu     *sync.Mutex
->>>>>>> 53a2d354
 }
 
 // LineSenderPoolOption defines line sender pool config option.
@@ -124,11 +112,12 @@
 //	WithMaxSenders(32)(p)
 func PoolFromOptions(opts ...LineSenderOption) (*LineSenderPool, error) {
 	pool := &LineSenderPool{
-		maxSenders: 64,
-		opts:       opts,
-		senders:    []LineSender{},
-		mu:         &sync.Mutex{},
-	}
+		maxSenders:  64,
+		opts:        opts,
+		freeSenders: make([]*pooledSender, 0, 64),
+		mu:          &sync.Mutex{},
+	}
+	pool.cond = *sync.NewCond(pool.mu)
 
 	return pool, nil
 }
@@ -147,6 +136,11 @@
 // this calls will block until one of the senders is returned back to
 // the pool by calling sender.Close().
 func (p *LineSenderPool) Sender(ctx context.Context) (LineSender, error) {
+	var (
+		s   LineSender
+		err error
+	)
+
 	p.mu.Lock()
 	defer p.mu.Unlock()
 
@@ -167,21 +161,8 @@
 		return s, nil
 	}
 
-<<<<<<< HEAD
-	s, err := LineSenderFromConf(ctx, p.conf)
-	if err != nil {
-		return nil, err
-	}
-	p.numSenders++
-	ps := &pooledSender{
-		pool:    p,
-		wrapped: s,
-	}
-	atomic.AddUint64(&ps.tick, 1)
-	return ps, nil
-=======
 	if p.conf != "" {
-		return LineSenderFromConf(ctx, p.conf)
+		s, err = LineSenderFromConf(ctx, p.conf)
 	} else {
 		conf := newLineSenderConfig(httpSenderType)
 		for _, opt := range p.opts {
@@ -190,10 +171,21 @@
 				return nil, errors.New("tcp/s not supported for pooled senders, use http/s only")
 			}
 		}
-		return newHttpLineSender(conf)
-	}
-
->>>>>>> 53a2d354
+		s, err = newHttpLineSender(conf)
+	}
+
+	if err != nil {
+		return nil, err
+	}
+
+	p.numSenders++
+
+	ps := &pooledSender{
+		pool:    p,
+		wrapped: s,
+	}
+	atomic.AddUint64(&ps.tick, 1)
+	return ps, nil
 }
 
 func (p *LineSenderPool) free(ctx context.Context, ps *pooledSender) error {
