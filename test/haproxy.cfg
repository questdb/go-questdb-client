global
<<<<<<< HEAD
  maxconn 256
=======
    maxconn 256
>>>>>>> 9c274216

frontend httpfront
    bind 0.0.0.0:8888
    mode http
    default_backend http

backend http
    mode http
    balance leastconn
    server questdb questdb:9000 verify none

frontend ilpfront
    bind 0.0.0.0:8443 ssl crt /usr/local/etc/haproxy/haproxy.pem
    mode tcp
    default_backend ilp

backend ilp
    mode tcp
    balance leastconn
    server questdb questdb:9009 verify none

userlist httpcreds
    user joe insecure-password joespassword

frontend httpbasicauthfront
    bind 0.0.0.0:8445 ssl crt /usr/local/etc/haproxy/haproxy.pem
    mode http
    http-request auth unless { http_auth(httpcreds) }
    default_backend http<|MERGE_RESOLUTION|>--- conflicted
+++ resolved
@@ -1,9 +1,5 @@
 global
-<<<<<<< HEAD
-  maxconn 256
-=======
     maxconn 256
->>>>>>> 9c274216
 
 frontend httpfront
     bind 0.0.0.0:8888
